--- conflicted
+++ resolved
@@ -10,27 +10,8 @@
 import org.aspectj.lang.annotation.Aspect;
 import org.aspectj.lang.annotation.Before;
 import org.aspectj.lang.annotation.Pointcut;
-<<<<<<< HEAD
-
 
 @Aspect("pertypewithin(!is(InterfaceType) && !is(EnumType) && ( com.my.demo1 || com.my.demo2))")
-=======
-import org.aspectj.lang.reflect.MethodSignature;
-//import org.apache.logging.log4j.Logger;
-import org.apache.log4j.Logger;
-
-/**
- * An aspect that adds tracing to all methods. This uses a
- * "pertypewithin" aspect, which associates the aspect state (in this case, the
- * log) with each type.
- * 
- * The pertypewithin causes all classes that don't have the Untraced annotation
- * to be woven. The pointcuts further limit the use of the tracing loggers to
- * avoid infinite recursion, etc...
- */
-@Aspect("pertypewithin(!is(InterfaceType) && !is(EnumType) && (!@com.my.demo.Untraced "
-        + "(openpackage..* || mypackage..*)))")
->>>>>>> 7b3b2ff6
 @Untraced
 public class TracingAspect {
 
@@ -71,12 +52,8 @@
     // Also, don't trace the compile-time inserted 'access$nnn' methods. That
     // might (in very specific cases) lead to recursion but more generally just
     // confusing.
-<<<<<<< HEAD
-    @Pointcut("execution(* *(..)) && !execution(String toString()) && !execution(* access$*(..)) ")
-=======
     @Pointcut("execution(* *(..)) && !execution(String toString()) && !execution(* access$*(..)) "
             + "&& !@annotation(com.my.demo.Untraced)")
->>>>>>> 7b3b2ff6
     void tracedMethods() {
     }
 
